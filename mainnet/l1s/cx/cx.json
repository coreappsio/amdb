--- conflicted
+++ resolved
@@ -8,8 +8,6 @@
     "GAMING"
   ],
   "mainCategory": "GAMING",
-<<<<<<< HEAD
-=======
   "chains": [
     {
       "id": "25xjR3fvh7aXkxs36n1xRc3wLUAuqnS1wBxJD1BC4z3y6mHsEV",
@@ -21,14 +19,7 @@
     }
   ],
   "assets": [],
->>>>>>> efcfe286
   "links": {
     "website": "https://cxchain.xyz"
-  },
-  "chains": [
-    {
-      "id": "25xjR3fvh7aXkxs36n1xRc3wLUAuqnS1wBxJD1BC4z3y6mHsEV",
-      "evmId": 737373
-    }
-  ]
+  }
 }