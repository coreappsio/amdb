{
  "id": "eYwmVU67LmSfZb1RwqCMhBYkFyG8ftxn6jAwqzFmxC9STBWLC",
  "name": "Beam",
  "description": "An opinionated chain built for gaming.",
  "primaryColor": "#FDFF99",
  "logo": "https://cdn.snowpeer.io/beam.png",
  "categories": ["GAMING"],
  "mainCategory": "GAMING",
  "chains": [
    {
      "evmId": "4337",
      "rpcUrl": "https://subnets.avax.network/beam/mainnet/rpc",
      "description": "An opinionated chain built for gaming.",
      "vmName": null,
      "explorerUrl": "https://subnets.avax.network/beam",
      "id": "2tmrrBo1Lgt1mzzvPSFt73kkQKFas5d1AP88tv9cicwoFp8BSn",
      "name": "beam",
      "vmId": "kLPs8zGsTVZ28DhP1VefPCFbCgS7o5bDNez8JUxPVw9E6Ubbz"
    }
  ],
  "assets": [
    {
      "symbol": "Beam",
      "pricingDataProvider": [
        {
          "name": "CoinGecko",
          "id": "beam-2"
        }
      ]
    }
  ],
  "links": {
    "website": "https://onbeam.com",
    "forum": "https://gov.onbeam.com/",
    "git": "https://github.com/BuildOnBeam",
    "docs": "https://docs.onbeam.com/",
    "socials": [
      {
        "name": "X",
        "url": "https://twitter.com/BuildOnBeam"
      },
      {
        "name": "Discord",
        "url": "http://discord.gg/beamgamers"
      },
      {
        "name": "Telegram",
        "url": "https://t.me/buildonbeam_news"
      },
      {
        "name": "Medium",
        "url": "https://medium.com/@onbeam"
      }
    ]
<<<<<<< HEAD
  },
  "id": "eYwmVU67LmSfZb1RwqCMhBYkFyG8ftxn6jAwqzFmxC9STBWLC",
  "name": "Beam",
  "description": "An opinionated chain built for gaming.",
  "primaryColor": "#FDFF99",
  "logo": "https://cdn.snowpeer.io/beam.png",
  "categories": [
    "GAMING"
  ],
  "mainCategory": "GAMING",
  "chains": [
    {
      "evmId": 4337,
      "rpcUrl": "https://subnets.avax.network/beam/mainnet/rpc",
      "description": "An opinionated chain built for gaming.",
      "vmName": null,
      "explorerUrl": "https://subnets.avax.network/beam",
      "id": "2tmrrBo1Lgt1mzzvPSFt73kkQKFas5d1AP88tv9cicwoFp8BSn",
      "name": "beam",
      "vmId": "kLPs8zGsTVZ28DhP1VefPCFbCgS7o5bDNez8JUxPVw9E6Ubbz",
      "assets": [
        {
          "name": "Beam",
          "symbol": "Beam",
          "type": "GAS",
          "cap": "FIXED",
          "description": "The BEAM token is the native crypto asset of the Beam network, a gaming ecosystem powered by the Merit Circle DAO."
        }
      ]
    }
  ]
=======
  }
>>>>>>> efcfe286
}<|MERGE_RESOLUTION|>--- conflicted
+++ resolved
@@ -52,39 +52,5 @@
         "url": "https://medium.com/@onbeam"
       }
     ]
-<<<<<<< HEAD
-  },
-  "id": "eYwmVU67LmSfZb1RwqCMhBYkFyG8ftxn6jAwqzFmxC9STBWLC",
-  "name": "Beam",
-  "description": "An opinionated chain built for gaming.",
-  "primaryColor": "#FDFF99",
-  "logo": "https://cdn.snowpeer.io/beam.png",
-  "categories": [
-    "GAMING"
-  ],
-  "mainCategory": "GAMING",
-  "chains": [
-    {
-      "evmId": 4337,
-      "rpcUrl": "https://subnets.avax.network/beam/mainnet/rpc",
-      "description": "An opinionated chain built for gaming.",
-      "vmName": null,
-      "explorerUrl": "https://subnets.avax.network/beam",
-      "id": "2tmrrBo1Lgt1mzzvPSFt73kkQKFas5d1AP88tv9cicwoFp8BSn",
-      "name": "beam",
-      "vmId": "kLPs8zGsTVZ28DhP1VefPCFbCgS7o5bDNez8JUxPVw9E6Ubbz",
-      "assets": [
-        {
-          "name": "Beam",
-          "symbol": "Beam",
-          "type": "GAS",
-          "cap": "FIXED",
-          "description": "The BEAM token is the native crypto asset of the Beam network, a gaming ecosystem powered by the Merit Circle DAO."
-        }
-      ]
-    }
-  ]
-=======
   }
->>>>>>> efcfe286
 }