{
  "id": "2Y83BEXg7zgSCJunL2KD2i1vjMfaMnU1QEpG4M7acqG44BnRto",
  "name": "Apertum",
  "description": "Apertum empowers users with full control over their digital assets, offering Web3 solutions for DApps, gaming, NFTs, and more.",
  "links": {
    "website": "https://apertum.io"
  },
  "mainCategory": "L1",
  "logo": "https://cdn.snowpeer.io/apertum.png",
<<<<<<< HEAD
  "categories": [
    "L1",
    "DEFI",
    "NFT",
    "EVM"
  ],
  "primaryColor": "#11314a",
  "chains": [
    {
      "id": "YDJ1r9RMkewATmA7B35q1bdV18aywzmdiXwd9zGBq3uQjsCnn",
      "evmId": 2786
=======
  "categories": ["L1", "DEFI", "NFT", "EVM"],
  "primaryColor": "#11314a",
  "assets": [
    {
      "symbol": "APTM",
      "pricingDataProvider": [
        {
          "name": "CoinGecko",
          "id": "apertum"
        }
      ]
>>>>>>> efcfe286
    }
  ]
}<|MERGE_RESOLUTION|>--- conflicted
+++ resolved
@@ -7,7 +7,6 @@
   },
   "mainCategory": "L1",
   "logo": "https://cdn.snowpeer.io/apertum.png",
-<<<<<<< HEAD
   "categories": [
     "L1",
     "DEFI",
@@ -19,8 +18,8 @@
     {
       "id": "YDJ1r9RMkewATmA7B35q1bdV18aywzmdiXwd9zGBq3uQjsCnn",
       "evmId": 2786
-=======
-  "categories": ["L1", "DEFI", "NFT", "EVM"],
+    }
+  ],
   "primaryColor": "#11314a",
   "assets": [
     {
@@ -31,7 +30,6 @@
           "id": "apertum"
         }
       ]
->>>>>>> efcfe286
     }
   ]
 }