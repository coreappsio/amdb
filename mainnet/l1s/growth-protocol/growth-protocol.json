{
<<<<<<< HEAD
    "id": "2eq3DtJp4cWzvGd8Q3ZFo8VpZmmD235Xoxgq6CmX8anZ69M54",
    "name": "Growth Protocol",
    "description": "Growth Protocol is an AI-powered analytics platform that helps enterprises identify and validate high-impact growth opportunities at scale. Leveraging advanced machine learning and blockchain-verified data, it transforms market insights into actionable strategies for corporate innovation.",
    "links": {
        "website": "https://growthprotocol.ai/",
        "socials": [
=======
  "id": "2eq3DtJp4cWzvGd8Q3ZFo8VpZmmD235Xoxgq6CmX8anZ69M54",
  "name": "Growth Protocol",
  "description": "A revolutionary AI platform that enables the world’s leading corporations to identify and validate growth opportunities at scale.",
  "links": {
    "website": "https://growthprotocol.ai/",
    "socials": [
>>>>>>> 1dd7f032
      {
        "name": "LinkedIn",
        "url": "https://www.linkedin.com/company/growthprotocolai/"
      }
    ]
  },
  "primaryColor": "#9B692B",
  "logo": "https://cdn.snowpeer.io/growth.png",
  "mainCategory": "AI",
  "categories": ["AI"]
}<|MERGE_RESOLUTION|>--- conflicted
+++ resolved
@@ -1,19 +1,10 @@
 {
-<<<<<<< HEAD
-    "id": "2eq3DtJp4cWzvGd8Q3ZFo8VpZmmD235Xoxgq6CmX8anZ69M54",
-    "name": "Growth Protocol",
-    "description": "Growth Protocol is an AI-powered analytics platform that helps enterprises identify and validate high-impact growth opportunities at scale. Leveraging advanced machine learning and blockchain-verified data, it transforms market insights into actionable strategies for corporate innovation.",
-    "links": {
-        "website": "https://growthprotocol.ai/",
-        "socials": [
-=======
   "id": "2eq3DtJp4cWzvGd8Q3ZFo8VpZmmD235Xoxgq6CmX8anZ69M54",
   "name": "Growth Protocol",
   "description": "A revolutionary AI platform that enables the world’s leading corporations to identify and validate growth opportunities at scale.",
   "links": {
     "website": "https://growthprotocol.ai/",
     "socials": [
->>>>>>> 1dd7f032
       {
         "name": "LinkedIn",
         "url": "https://www.linkedin.com/company/growthprotocolai/"
